--- conflicted
+++ resolved
@@ -703,15 +703,6 @@
     }
 
     public Command getAutonomousCommand() {
-<<<<<<< HEAD
-        double[] test = {0.2};
-        return pathfinding.pathfindToPose(
-                new Pose2d(7, 4, Rotation2d.k180deg),
-                List.of(
-                        new EventMarkerSpecs(
-                                "print something", Commands.print("Did a command"), test)));
-=======
         return new PathPlannerAuto("Path");
->>>>>>> f0389e26
     }
 }